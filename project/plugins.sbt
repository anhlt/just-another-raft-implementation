--- conflicted
+++ resolved
@@ -1,9 +1,4 @@
 addSbtPlugin("org.typelevel" % "sbt-tpolecat" % "0.5.2")
 addSbtPlugin("org.scalameta" % "sbt-scalafmt" % "2.5.4")
-<<<<<<< HEAD
-addSbtPlugin("org.scalameta" % "sbt-mdoc"     % "2.6.4")
-addSbtPlugin("org.typelevel" % "sbt-fs2-grpc" % "2.7.22")
-=======
 addSbtPlugin("org.scalameta" % "sbt-mdoc"     % "2.6.5")
-addSbtPlugin("org.typelevel" % "sbt-fs2-grpc" % "2.7.21")
->>>>>>> 6923e152
+addSbtPlugin("org.typelevel" % "sbt-fs2-grpc" % "2.7.22")