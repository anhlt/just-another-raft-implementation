--- conflicted
+++ resolved
@@ -4,27 +4,16 @@
 object Dependencies {
 
   val catsCore         = Def.setting("org.typelevel" %% "cats-core" % "2.13.0")
-<<<<<<< HEAD
   val log4CatsCore     = Def.setting("org.typelevel" %% "log4cats-slf4j" % "2.7.1")
   val log4CatsLog4j    = Def.setting("org.typelevel" %% "log4cats-slf4j" % "2.7.1")
-=======
-  val log4CatsCore     = Def.setting("org.typelevel" %% "log4cats-slf4j" % "2.7.0")
-  val log4CatsLog4j    = Def.setting("org.typelevel" %% "log4cats-slf4j" % "2.7.0")
->>>>>>> e897f994
   val catsEffect       = Def.setting("org.typelevel" %% "cats-effect" % "3.5.7")
   val catsEffectKernel = Def.setting("org.typelevel" %% "cats-effect-kernel" % "3.5.7")
   val catsEffectStd    = Def.setting("org.typelevel" %% "cats-effect-std" % "3.5.7")
 
   val munit            = Def.setting("org.scalameta" %% "munit" % "1.1.0" % Test)
-<<<<<<< HEAD
-  val munitCatsEffect  = Def.setting("org.typelevel" %% "munit-cats-effect" % "2.0.0" % Test)
-  val scalaCheck       = Def.setting("org.scalacheck" %% "scalacheck" % "1.16.0" % Test)
-  val munitScalaCheck  = Def.setting("org.scalameta" %% "munit-scalacheck" % "1.1.0" % Test)
-=======
   val munitCatsEffect  = Def.setting("org.typelevel" %% "munit-cats-effect" % "2.1.0" % Test)
   val munitScalaCheck  = Def.setting("org.scalameta" %% "munit-scalacheck" % "1.1.0" % Test)
   val scalaCheck       = Def.setting("org.scalacheck" %% "scalacheck" % "1.16.0" % Test)
->>>>>>> e897f994
   val scalaCheckEffect = Def.setting("org.typelevel" %% "scalacheck-effect" % "2.0.0-M2" % Test)
 
   val munitScalaCheckEffect = Def.setting(
